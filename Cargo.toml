--- conflicted
+++ resolved
@@ -11,12 +11,8 @@
 [features]
 default = ["actix-web", "axum"]
 actix-web = ["dep:actix-web"]
-<<<<<<< HEAD
-axum = ["dep:axum", "dep:tower", "dep:hyper"]
+axum = ["dep:axum", "dep:tower", "dep:hyper", "dep:http-body-util"]
 diesel = ["dep:diesel"]
-=======
-axum = ["dep:axum", "dep:tower", "dep:hyper", "dep:http-body-util"]
->>>>>>> 1f7de85a
 
 [dependencies]
 chrono = { version = "0.4.31", features = ["clock"], default-features = false }
@@ -55,12 +51,9 @@
   "rt-multi-thread",
   "time",
 ] }
-<<<<<<< HEAD
 diesel = { version = "2.1.4", features = ["postgres"], default-features = false, optional = true }
-=======
 futures = "0.3.29"
 moka = { version = "0.12.1", features = ["future"] }
->>>>>>> 1f7de85a
 
 # Actix-web
 actix-web = { version = "4.4.0", default-features = false, optional = true }
@@ -72,12 +65,7 @@
 ], default-features = false, optional = true }
 tower = { version = "0.4.13", optional = true }
 hyper = { version = "0.14", optional = true }
-<<<<<<< HEAD
-futures = "0.3.28"
-moka = { version = "0.11.3", features = ["future"] }
-=======
 http-body-util = {version = "0.1.0", optional = true }
->>>>>>> 1f7de85a
 
 [dev-dependencies]
 anyhow = "1.0.75"
