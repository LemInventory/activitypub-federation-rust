//! Error messages returned by this library

<<<<<<< HEAD
use http_signature_normalization_reqwest::SignError;
use openssl::error::ErrorStack;
use std::string::FromUtf8Error;
use tokio::task::JoinError;
=======
use crate::fetch::webfinger::WebFingerError;
use http_signature_normalization_reqwest::SignError;
use openssl::error::ErrorStack;
use std::string::FromUtf8Error;
>>>>>>> a859db05
use url::Url;

/// Error messages returned by this library
#[derive(thiserror::Error, Debug)]
pub enum Error {
    /// Object was not found in local database
    #[error("Object was not found in local database")]
    NotFound,
    /// Request limit was reached during fetch
    #[error("Request limit was reached during fetch")]
    RequestLimit,
    /// Response body limit was reached during fetch
    #[error("Response body limit was reached during fetch")]
    ResponseBodyLimit,
    /// Object to be fetched was deleted
    #[error("Fetched remote object {0} which was deleted")]
    ObjectDeleted(Url),
    /// url verification error
    #[error("URL failed verification: {0}")]
    UrlVerificationError(&'static str),
    /// Incoming activity has invalid digest for body
    #[error("Incoming activity has invalid digest for body")]
    ActivityBodyDigestInvalid,
    /// Incoming activity has invalid signature
    #[error("Incoming activity has invalid signature")]
    ActivitySignatureInvalid,
    /// Failed to resolve actor via webfinger
    #[error("Failed to resolve actor via webfinger")]
    WebfingerResolveFailed(#[from] WebFingerError),
    /// Failed to serialize outgoing activity
    #[error("Failed to serialize outgoing activity {1}: {0}")]
    SerializeOutgoingActivity(serde_json::Error, String),
    /// Failed to parse an object fetched from url
    #[error("Failed to parse object {1} with content {2}: {0}")]
    ParseFetchedObject(serde_json::Error, Url, String),
    /// Failed to parse an activity received from another instance
    #[error("Failed to parse incoming activity {}: {0}", match .1 {
        Some(t) => format!("with id {t}"),
        None => String::new(),
    })]
    ParseReceivedActivity(serde_json::Error, Option<Url>),
    /// Reqwest Middleware Error
    #[error(transparent)]
    ReqwestMiddleware(#[from] reqwest_middleware::Error),
    /// Reqwest Error
    #[error(transparent)]
    Reqwest(#[from] reqwest::Error),
    /// UTF-8 error
    #[error(transparent)]
    Utf8(#[from] FromUtf8Error),
    /// Url Parse
    #[error(transparent)]
    UrlParse(#[from] url::ParseError),
    /// Signing errors
    #[error(transparent)]
    SignError(#[from] SignError),
<<<<<<< HEAD
    /// Failed to queue activity for sending
    #[error("Failed to queue activity {0} for sending")]
    ActivityQueueError(Url),
    /// Stop activity queue
    #[error(transparent)]
    StopActivityQueue(#[from] JoinError),
=======
    /// Attempted to fetch object which doesn't have valid ActivityPub Content-Type
    #[error(
        "Attempted to fetch object from {0} which doesn't have valid ActivityPub Content-Type"
    )]
    FetchInvalidContentType(Url),
    /// Attempted to fetch object but the response's id field doesn't match
    #[error("Attempted to fetch object from {0} but the response's id field doesn't match")]
    FetchWrongId(Url),
>>>>>>> a859db05
    /// Other generic errors
    #[error("{0}")]
    Other(String),
}

impl From<ErrorStack> for Error {
    fn from(value: ErrorStack) -> Self {
        Error::Other(value.to_string())
    }
}

impl PartialEq for Error {
    fn eq(&self, other: &Self) -> bool {
        std::mem::discriminant(self) == std::mem::discriminant(other)
    }
}<|MERGE_RESOLUTION|>--- conflicted
+++ resolved
@@ -1,16 +1,10 @@
 //! Error messages returned by this library
 
-<<<<<<< HEAD
+use crate::fetch::webfinger::WebFingerError;
 use http_signature_normalization_reqwest::SignError;
 use openssl::error::ErrorStack;
 use std::string::FromUtf8Error;
 use tokio::task::JoinError;
-=======
-use crate::fetch::webfinger::WebFingerError;
-use http_signature_normalization_reqwest::SignError;
-use openssl::error::ErrorStack;
-use std::string::FromUtf8Error;
->>>>>>> a859db05
 use url::Url;
 
 /// Error messages returned by this library
@@ -67,14 +61,12 @@
     /// Signing errors
     #[error(transparent)]
     SignError(#[from] SignError),
-<<<<<<< HEAD
     /// Failed to queue activity for sending
     #[error("Failed to queue activity {0} for sending")]
     ActivityQueueError(Url),
     /// Stop activity queue
     #[error(transparent)]
     StopActivityQueue(#[from] JoinError),
-=======
     /// Attempted to fetch object which doesn't have valid ActivityPub Content-Type
     #[error(
         "Attempted to fetch object from {0} which doesn't have valid ActivityPub Content-Type"
@@ -83,7 +75,6 @@
     /// Attempted to fetch object but the response's id field doesn't match
     #[error("Attempted to fetch object from {0} but the response's id field doesn't match")]
     FetchWrongId(Url),
->>>>>>> a859db05
     /// Other generic errors
     #[error("{0}")]
     Other(String),
